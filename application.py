--- conflicted
+++ resolved
@@ -31,11 +31,8 @@
 from mimerender import FlaskMimeRender
 
 import tracxml
-<<<<<<< HEAD
 import natural
-=======
 import trac_to_markdown
->>>>>>> b686cbfc
 
 
 def load_configuration():
